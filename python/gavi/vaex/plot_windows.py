--- conflicted
+++ resolved
@@ -437,11 +437,7 @@
 		
 		self.weight_x_box = QtGui.QComboBox(self)
 		self.weight_x_box.setEditable(True)
-<<<<<<< HEAD
 		self.weight_x_box.addItems([""] + self.getExpressionList())
-=======
-		self.weight_x_box.addItems(["vx/20000", "vx"])
->>>>>>> 227803bc
 		self.weight_x_box.setMinimumContentsLength(40)
 		self.form_layout.addRow("weight_x=", self.weight_x_box)
 		self.weight_x_box.lineEdit().editingFinished.connect(self.onWeightXExpr)
@@ -450,11 +446,7 @@
 		
 		self.weight_y_box = QtGui.QComboBox(self)
 		self.weight_y_box.setEditable(True)
-<<<<<<< HEAD
 		self.weight_y_box.addItems([""] + self.getExpressionList())
-=======
-		self.weight_y_box.addItems(["vy/20000", "vy"])
->>>>>>> 227803bc
 		self.weight_y_box.setMinimumContentsLength(40)
 		self.form_layout.addRow("weight_y=", self.weight_y_box)
 		self.weight_y_box.lineEdit().editingFinished.connect(self.onWeightYExpr)
@@ -1816,20 +1808,14 @@
 					amplitude_mask = eval(self.amplitude_expression, globals, locals)
 
 		if self.action_display_current == self.action_display_mode_both:
-<<<<<<< HEAD
-			self.axes.imshow(amplitude.T, origin="lower", extent=ranges, alpha=1 if self.counts_mask is None else 0.4, cmap=self.colormap)
-			if self.counts_mask is not None:
-				self.axes.imshow(amplitude_mask.T, origin="lower", extent=ranges, alpha=1, cmap=self.colormap)
-=======
 			self.axes.imshow(self.contrast(amplitude.T), origin="lower", extent=ranges, alpha=1 if self.counts_mask is None else 0.4, cmap=cm_plusmin)
 			if self.counts_mask is not None:
 				self.axes.imshow(self.contrast(amplitude_mask.T), origin="lower", extent=ranges, alpha=1, cmap=cm_plusmin)
->>>>>>> 227803bc
 		if self.action_display_current == self.action_display_mode_full:
-			self.axes.imshow(amplitude.T, origin="lower", extent=ranges, cmap=self.colormap)
+			self.axes.imshow(self.contrast(amplitude.T), origin="lower", extent=ranges, cmap=self.colormap)
 		if self.action_display_current == self.action_display_mode_selection:
 			if self.counts_mask is not None:
-				self.axes.imshow(amplitude_mask.T, origin="lower", extent=ranges, alpha=1, cmap=self.colormap)
+				self.axes.imshow(self.contrast(amplitude_mask.T), origin="lower", extent=ranges, alpha=1, cmap=self.colormap)
 		print "aap"
 		if self.counts_x_weights is not None and self.counts_y_weights is not None:
 			#x = np.linspace(ranges[0], ranges[1], 128/4)
@@ -1848,7 +1834,6 @@
 			U = (self.counts_x_weights/self.counts_xy).T #.reshape(-1) #/counts_xy.T
 			V = (self.counts_y_weights/self.counts_xy).T #.reshape(-1) #/counts_xy.T
 			mask = self.counts_xy.T > 0
-<<<<<<< HEAD
 			#print "QUIVER" * 100
 			print "mean", U[mask].mean(), V[mask].mean()
 			#U -= U[mask].mean()
@@ -1864,13 +1849,6 @@
 				colors = None
 			print "min", U[mask].min(), V[mask].min()
 			print "max", U[mask].max(), V[mask].max()
-=======
-			#print "mies"
-			#print "mask", mask
-			#print U[mask]
-			self.axes.quiver(x[mask], y[mask], U[mask], V[mask], scale=1)
-			#print "QUIVER" * 100
->>>>>>> 227803bc
 			#self.axes.quiver(x, y, U, V)
 		if self.action_display_current == self.action_display_mode_both_contour:
 			#self.axes.imshow(amplitude.T, origin="lower", extent=ranges, alpha=1 if self.counts_mask is None else 0.4, cmap=cm_plusmin)

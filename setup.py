# -*- coding: utf-8 -*-
"""
This is a setup.py script generated by py2applet

Usage:
    python setup.py py2app
"""

import os
from distutils.sysconfig import get_python_inc
#from distutils import setup, find_packages, Extension
from setuptools import setup, Extension
import platform
import sys
import imp

def system(cmd):
	print("Executing: ", cmd)
	ret = os.system(cmd)
	if ret != 0:
		print("error, return code is", ret)
		sys.exit(ret)

path_version_file = "python/vaex/version.py"
if not os.path.exists(path_version_file):
	system("version=`git describe --tags --long`; python/vaex/setversion.py ${version}")

version = imp.load_source('version', path_version_file)
#system("version=`git describe --tags --long`; python/vaex/vaex/setversion.py ${version}")


has_py2app = False
#import vaex
try:
	import py2app.build_app
	has_py2app = True
except:
	pass

if has_py2app:
	import py2app.recipes
	class astropy(object):
		def check(self, cmd, graph):
			return dict(packages=["astropy"])
	py2app.recipes.astropy = astropy()

#full_name = vaex.__full_name__
cmdclass = {}

if has_py2app and sys.argv[1] == "py2app":
	import vaex.ui
	class my_py2app(py2app.build_app.py2app):
		"""hooks in post script to add in missing libraries and zip the content"""
		def run(self):
			py2app.build_app.py2app.run(self)
			#libQtWebKit.4.dylib
			#libQtNetwork.4.dylib
			if 0:
				libs = [line.strip() for line in """
				libLLVM-3.3.dylib
				libQtGui.4.dylib
				libQtCore.4.dylib
				libQtOpenGL.4.dylib
				libcrypto.1.0.0.dylib
				libssl.1.0.0.dylib
				libpng15.15.dylib
				libfreetype.6.dylib
				libjpeg.8.dylib
				libhdf5_hl.9.dylib
				libhdf5.9.dylib
				""".strip().splitlines()]

				libpath = "/Users/maartenbreddels/anaconda/lib"
				targetdir = 'dist/vaex.app/Contents/Resources/lib/'
				for filename in libs:
					path = os.path.join(libpath, filename)
					cmd = "cp %s %s" % (path, targetdir)
					print(cmd)
					os.system(cmd)

				libs = [line.strip() for line in """
				libpng15.15.dylib
				""".strip().splitlines()]
				targetdir = 'dist/vaex.app/Contents/Resources/'
				for filename in libs:
					#path = os.path.join(libpath, filename)
					cmd = "cp %s %s" % (path, targetdir)
					print(cmd)
					os.system(cmd)

			os.system("cp data/helmi-dezeeuw-2000-10p.hdf5 dist/vaex.app/Contents/Resources/")
			os.system("cd dist")
			zipname = "%s.zip" % vaex.__build_name__
			os.system("cd dist;rm %s" % zipname)
			os.system("cd dist;zip -r %s %s.app" % (zipname, vaex.__program_name__))
			retvalue = os.system("git diff --quiet")
			if retvalue != 0:
				print("WARNING UNCOMMITED CHANGES, VERSION NUMBER WILL NOT MATCH")
	cmdclass['py2app'] = my_py2app
			
#from distutils.core import setup, Extension
try:
	import numpy
	numdir = os.path.dirname(numpy.__file__)
except:
	numdir = None

if numdir is None:
	print("numpy not found, cannot install")
import sys 
import glob
sys.setrecursionlimit(10000)

APP = ["vaex_app.py"]
DATA_FILES = []
if has_py2app:
	pass
	#DATA_FILES.append(["data", ["data/disk-galaxy.hdf5"]]) #, "data/Aq-A-2-999-shuffled-1percent.hdf5"]])
	DATA_FILES.append(["data/", glob.glob("data/dist/*")] )


#print glob.glob("doc/*")
if 0:
	DATA_FILES.append(["doc/", glob.glob("docs/build/html/*.html") + glob.glob("docs/build/html/*.js")] )
	for sub in "_static _images _sources".split():
		DATA_FILES.append(["doc/" + sub, glob.glob("docs/build/html/" +sub +"/*")] )
#print DATA_FILES
OPTIONS = {'argv_emulation': False, 'excludes':[], 'resources':['python/vaex/ui/icons'],
           'matplotlib_backends':'-',
           'no_chdir':True,
		   'includes': ['h5py',
                 'h5py.defs',
                 'h5py.h5ac',
                 'h5py._errors',
                 'h5py._objects',
                 'h5py.defs',
                 'h5py.utils',
                 'h5py._proxy',
				 'six',
				 'aplus',
				 "astropy.extern.bundled",
				 ],
		   "packages": ["pygments"],
           'iconfile': 'python/vaex/ui/icons/vaex.icns'

} #, 'debug_modulegraph':True}
#, 'app':True


include_dirs = []
library_dirs = []
libraries = []
defines = []
if "darwin" in platform.system().lower():
	extra_compile_args = ["-mfpmath=sse", "-O3", "-funroll-loops"]
else:
	#extra_compile_args = ["-mfpmath=sse", "-msse4", "-Ofast", "-flto", "-march=native", "-funroll-loops"]
	extra_compile_args = ["-mfpmath=sse", "-msse4", "-Ofast", "-flto", "-funroll-loops"]
	#extra_compile_args = ["-mfpmath=sse", "-O3", "-funroll-loops"]
	extra_compile_args = ["-mfpmath=sse", "-msse4a", "-O3", "-funroll-loops"]
extra_compile_args.extend(["-std=c++0x"])

include_dirs.append(os.path.join(get_python_inc(plat_specific=1), "numpy"))
if numdir is not None:
	include_dirs.append(os.path.join(numdir, "core", "include"))

extensions = [
	Extension("vaex.vaexfast", ["src/vaex/vaexfast.cpp"],
                include_dirs=include_dirs,
                library_dirs=library_dirs,
                libraries=libraries,
                define_macros=defines,
                extra_compile_args=extra_compile_args
                )
] if numdir is not None else []

from pip.req import parse_requirements
import pip.download

session=pip.download.PipSession()
# parse_requirements() returns generator of pip.req.InstallRequirement objects
install_reqs = parse_requirements("requirements.txt", session=session)

# reqs is a list of requirement
# e.g. ['django==1.5.1', 'mezzanine==1.4.6']
reqs = [str(ir.req) for ir in install_reqs]



#print "requirements", reqs
#print "ver#sion", vaex.__release__
setup(
	app=["bin/vaex"],
	name="vaex", #vaex.__program_name__,
	author="Maarten A. Breddels",
	author_email="maartenbreddels@gmail.com",
    version = "%d.%d.%d" % version.versiontuple,
    data_files=DATA_FILES,
    options={'py2app': OPTIONS},
    #setup_requires=['py2app'],
    #setup_requires=["sphinx"],
<<<<<<< HEAD
    includes=["vaex", "md5", "astropy", "aplus", "six"],
    packages=["vaex", "vaex.ui", "vaex.misc", "vaex.notebook", "vaex.file", "vaex.ui.plugin", "vaex.ui.icons"],
=======
    includes=["vaex", "md5", "astropy", "aplus", "six", "pygments"],
    packages=["vaex", "vaex.ui", "vaex.test", "vaex.misc", "vaex.notebook", "vaex.file", "vaex.ui.plugin", "vaex.ui.icons"],
>>>>>>> 140884ac
    #install_requires=reqs,
    entry_points={ 'console_scripts': [ 'vaex=vaex.ui.main:main']  },
    ext_modules=extensions,
    package_data={'vaex': ['ui/icons/*.png']},
    package_dir={'vaex':'python/vaex'},
    cmdclass=cmdclass,
    description="Veax is a graphical tool to visualize and explore large tabular datasets.",
    url="https://www.astro.rug.nl/~breddels/vaex"
)<|MERGE_RESOLUTION|>--- conflicted
+++ resolved
@@ -199,13 +199,8 @@
     options={'py2app': OPTIONS},
     #setup_requires=['py2app'],
     #setup_requires=["sphinx"],
-<<<<<<< HEAD
     includes=["vaex", "md5", "astropy", "aplus", "six"],
-    packages=["vaex", "vaex.ui", "vaex.misc", "vaex.notebook", "vaex.file", "vaex.ui.plugin", "vaex.ui.icons"],
-=======
-    includes=["vaex", "md5", "astropy", "aplus", "six", "pygments"],
     packages=["vaex", "vaex.ui", "vaex.test", "vaex.misc", "vaex.notebook", "vaex.file", "vaex.ui.plugin", "vaex.ui.icons"],
->>>>>>> 140884ac
     #install_requires=reqs,
     entry_points={ 'console_scripts': [ 'vaex=vaex.ui.main:main']  },
     ext_modules=extensions,

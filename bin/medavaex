--- conflicted
+++ resolved
@@ -78,7 +78,7 @@
 	# fix from Chris Beaumont 
 	#import astropy.logger
 	#astropy.logger.log.disable_warnings_logging()
-	#import astropy.io.votable
+	import astropy.io.votable
 
     
 
@@ -230,14 +230,14 @@
 		
 #from PySide import QtGui, QtCore
 try:
-	from PyQt4 import QtGui, QtCore
+	from PyQt4 import QtGui, QtCore, QtNetwork
 	from PyQt4.QtWebKit import QWebView
 
 	import sip
 	sip.setapi('QVariant', 1)
 except ImportError, e1:
 	try:
-		from PySide import QtGui, QtCore
+		from PySide import QtGui, QtCore, QtNetwork
 		from PySide.QtWebKit import QWebView
 	except ImportError, e2:
 		print >>sys.stderr, "could not import PyQt4 or PySide, please install"
@@ -1363,12 +1363,8 @@
 		self.open_generators = [] # for reference counts
 		self.action_open_hdf5_gadget.triggered.connect(self.openGenerator(self.gadgethdf5, "Gadget HDF5 file", "*.hdf5"))
 		self.action_open_hdf5_gavi.triggered.connect(self.openGenerator(self.gaia_hdf5, "HDF5 file", "*.hdf5"))
-<<<<<<< HEAD
-		self.action_open_fits.triggered.connect(self.openGenerator(self.open_fits, "FITS file", "*.fits"))
-=======
 		if (not frozen) or darwin:
-			self.action_open_fits.triggered.connect(self.openGenerator(self.fits, "FITS file", "*.fits"))
->>>>>>> fd2dfa42
+			self.action_open_fits.triggered.connect(self.openGenerator(self.open_fits, "FITS file", "*.fits"))
 		self.help_menu = menubar.addMenu('&Help')
 		
 		self.action_help = QtGui.QAction("Help", self)

--- conflicted
+++ resolved
@@ -78,12 +78,7 @@
 	# fix from Chris Beaumont 
 	#import astropy.logger
 	#astropy.logger.log.disable_warnings_logging()
-<<<<<<< HEAD
-	#import astropy.io.votable
 	__import__("astropy.io.votable")
-=======
-	import astropy.io.votable
->>>>>>> 127726b7
 
     
 

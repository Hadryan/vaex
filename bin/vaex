#!/usr/bin/env python
# -*- coding: utf-8 -*-
import sys
import platform
darwin = "darwin" in platform.system().lower()
frozen = getattr(sys, 'frozen', False)
#print darwin, platform.system()
if darwin and frozen: # on newer osx versions we get a lot of broken pipes when writing to stdout
	sys.stdout = open('vaex.stdout.txt', 'w')
	sys.stderr = open('vaex.stderr.txt', 'w')


import numpy as np
import h5py
from optparse import OptionParser
import os
import sys
import sampy

import gavi.utils

import encodings


print "DEFAULT ENCODING is: %s"%(sys.getdefaultencoding())
print "FILE SYSTEM ENCODING is: %s"%(sys.getfilesystemencoding())
#if darwin:
if sys.getfilesystemencoding() == None: # TODO: why does this happen in pyinstaller?
	def getfilesystemencoding_wrapper():
		return "UTF-8"
	sys.getfilesystemencoding = getfilesystemencoding_wrapper


# on osx 10.8 we sometimes get pipe errors while printing, ignore these
import signal
#signal.signal(signal.SIGPIPE, signal.SIG_DFL) 

import thread
import threading
import time
try:
	import pdb
	import astropy.io.fits
	#pdb.set_trace()
except Exception, e:
	print e
	pdb.set_trace()
import gavi.vaex.plot_windows as vp
from gavi.vaex.ranking import *
import gavi.vaex.undo
import gavi.selection
import gavi.kld
import gavi.utils

#import subspacefind
#import ctypes
import numexpr as ne

import imp

import gavi.logging
logger = gavi.logging.getLogger("gavi")
import logging
logger.setLevel(logging.DEBUG)

import sys
#import locale
#locale.setlocale(locale.LC_ALL, )

# samp stuff
#import astropy.io.votable
import thread
import threading
import time
from gavi.samp import Samp


custom = None
custompath = path = os.path.expanduser('~/.vaex/custom.py')
print path
if os.path.exists(path):
	customModule = imp.load_source('gavi.custom', path)
	custom = customModule.Custom()
else:
	custom = None
	print >>sys.stderr, path, "does not exist"

print "root path is", gavi.utils.get_root_path()


if getattr(sys, 'frozen', False):
	application_path = os.path.dirname(sys.executable)
elif __file__:
	application_path = os.path.dirname(__file__)


if not frozen: # astropy not working :s
	pass
	#import pdb
	#pdb.set_trace()
	# fix from Chris Beaumont 
	#import astropy.logger
	#astropy.logger.log.disable_warnings_logging()
	__import__("astropy.io.votable")



# for osx
if "darwin" in platform.system().lower():
	application_path = os.path.abspath(".")

if 0:
	N = 1e9
	array = np.arange(N)
	counts = np.zeros(10, dtype=np.float64)
	if 0:
		#ptr = array.ctypes.data_as(ctypes.POINTER(ctypes.c_float))
		col_a = subspacefind.make_column(array)
		#col_b = subspacefind.make_column(array)
		col_b = subspacefind.SquareColumn(col_a)
		col_b2 = subspacefind.SquareColumn(col_b)
		col_b3 = subspacefind.SquareColumn(col_b2)
		col_b4 = subspacefind.SquareColumn(col_b3)
		col_c = subspacefind.DivConstColumn(col_b4, N**2)

		print col_a.get(10)
		#array[:] = array**2/N**2
		print col_a.get(10)
		print col_c.get(10)
		print sum(counts)

		with gavi.utils.Timer("hist"):
			subspacefind.histogram1d(col_c, counts, 0., 1.)
	else:
		step = 1000
		res = array[:len(array)/step] * 0.0
		Nstep = len(res)
		col_c = subspacefind.make_column(res)
		#ne.set_num_threads(10)
		vmax = None
		with gavi.utils.Timer("hist"):
			for i in range(step):
				a = array[i*Nstep:(i+1)*Nstep]
				#ne.evaluate("log(a)**2/N**2", out=res)
				ne.evaluate("sqrt(a**2+a**3)", out=res)
				if vmax is None:
					vmax = res.max()
				else:
					vmax = max(vmax, res.max())
				subspacefind.histogram1d(col_c, counts, 0., 1.)
		print  vmax
	print counts
	#col_a = subspacefind.DoubleColumn(array)
	sys.exit(0)
if 0:
	class NavigationToolbar(NavigationToolbarQt):
		def __init__(self, canvas, axes, parent):
			self.toolitems = [k for k in self.toolitems if (k[0] is None) or (k[0].lower() in "home pan zoom")]
			#self.toolitems.append()
			super(NavigationToolbar, self).__init__(canvas, parent)
			self.parent = parent
			self.axes = axes
			#self.basedir = os.path.join(matplotlib.rcParams[ 'datapath' ],'images')
			#print self.basedir
			self.extra_toolitems = [
				('Select', 'Select point', 'filesave', 'select_point'),
				('Lasso', 'Lasso select', 'matplotlib', 'select_lasso'),
							]
			for text, tooltip_text, image_file, callback in self.extra_toolitems:
				a = self.addAction(self._icon(image_file + '.png'), text, getattr(self, callback))
				a.setCheckable(True)
				self._actions[callback] = a
				if tooltip_text is not None:
					a.setToolTip(tooltip_text)
			self._idPress = None
			self._idRelease = None
			self.lasso = None

		def sync_buttons(self):
			self._actions['select_point'].setChecked(self._active == 'SELECT_POINT')
			self._actions['select_lasso'].setChecked(self._active == 'SELECT_LASSO')

		def select_point(self, *args):
			print self._active
			name = 'SELECT_POINT'
			self._active = None if self._active == name else name
			self.sync_buttons()
			if self._idPress is not None:
				self._idPress = self.canvas.mpl_disconnect(self._idPress)
				self._idRelease = self.canvas.mpl_disconnect(self._idRelease)

			if self.lasso:
				self.lasso.active = False
				self.lasso.disconnect_events()
				self.lasso = None

			if self._active == name:
				self._idPress = self.canvas.mpl_connect(
					'button_press_event', self.parent.press_select_point)
				self.canvas.widgetlock(self)
				self.set_message('select point')
			else:
				self.canvas.widgetlock.release(self)
				self.set_message('')

		def select_lasso(self, *args):
			print self._active
			name = 'SELECT_LASSO'
			self._active = None if self._active == name else name
			self.sync_buttons()
			if self._idPress is not None:
				self._idPress = self.canvas.mpl_disconnect(self._idPress)
				self._idRelease = self.canvas.mpl_disconnect(self._idRelease)

			if self._active == name:
				#self._idPress = self.canvas.mpl_connect('button_press_event', self.press_select_lasso)
				#self._idPress = self.canvas.mpl_connect('button_release_event', self.release_select_lasso)
				#self.canvas.widgetlock(self)
				#self.lasso = LassoSelector(evt.inaxes, (evt.xdata, evt.ydata), self.lasso_callback)
				self.lasso = LassoSelector(self.axes, self.lasso_callback)
				self.canvas.draw()
				self.set_message('lasso select point')
			else:
				#self.canvas.widgetlock.release(self)
				#self.set_message('')
				self.lasso.active = False
				self.lasso.disconnect_events()
				self.lasso = None

		def press_select_lasso(self, evt):
			print "lasso", self.canvas.widgetlock.locked()
			self.canvas.draw()
			if not self.canvas.widgetlock.locked():
				self.canvas.widgetlock(self.lasso)

		def release_select_lasso(self, evt):
			if self.lasso:
				self.canvas.widgetlock.release(self.lasso)
				self.lasso = None
			self.canvas.draw()


		def lasso_callback(self, vertices):
			#print vertices
			x, y = np.array(vertices).T
			mask = np.zeros(len(self.parent.datax), dtype=np.uint8)
			meanx = x.mean()
			meany = y.mean()
			radius = np.sqrt((meanx-x)**2 + (meany-y)**2).max()
			#print (x, y, self.parent.datax, self.parent.datay, mask, meanx, meany, radius)
			gavi.selection.pnpoly(x, y, self.parent.datax, self.parent.datay, mask, meanx, meany, radius)
			self.parent.set_mask(mask==1)

#from PySide import QtGui, QtCore
from gavi.vaex.qt import *
from gavi.vaex.table import *

from gavi.samp import Samp

usage = """
Convert VO table from SAMP to hdf5 format:

Example:

gavi-data-samp2hdf5 -o photometry.hdf5

Now open topcat:
topcat -f csv $GAVI_DATA/scl_photo.csv

...

"""
#parser = OptionParser(usage=usage)

#parser.add_option("-n", "--name",
 #                 help="dataset name [default=%default]", default="data", type=str)
#parser.add_option("-o", "--output",
#                 help="dataset output filename [by default the suffix of input filename will be replaced by hdf5]", default=None, type=str)
#(options, args) = parser.parse_args()

#if len(args) != 1:
#	print "Program requires output filename as argument"
#	sys.exit(1)


import h5py
import mmap

def error(title, msg):
	print "Error", title, msg

from gavi.dataset import *

possibleFractions = [10**base * f for base in [-3,-2,-1,0] for f in [0.25, 0.5, 0.75, 1.]]
possibleFractions.insert(0,10**-4)
print possibleFractions

class DataList(QtGui.QListWidget):
	def __init__(self, parent):
		super(DataList, self).__init__(parent)
		self.icon = QtGui.QIcon('icons/png/24x24/devices/memory.png')
		self.datasets = []
		self.signal_pick = gavi.events.Signal("pick")
		self.signal_add_dataset = gavi.events.Signal("add dataset")

		self.signal_add_dataset.connect(self.on_add_dataset)
		#self.items

	def on_add_dataset(self, dataset):
		print "added dataset", dataset
		self.datasets.append(dataset)
		dataset.signal_pick.connect(self.on_pick, dataset=dataset)

	def on_pick(self, row, dataset=None):
		# broadcast
		print "broadcast pick"
		self.signal_pick.emit(dataset, row)

	def __testfill(self):
		self.addHdf5("/home/data/gavi/gaussian3d-1e8-b.hdf5")
		self.addHdf5("/home/data/gavi/gaussian3d-1e9-b.hdf5")
		self.addHdf5("/home/data/gavi/rave/rave-dr5-shuffled.hdf5")
		self.addHdf5("/home/data/gavi/helmi2000-FeH-s2.hdf5")

		#self.addGadgetHdf5("/Users/users/breddels/mab/models/nbody/gcsink/gadget/sink_nfw_soft/output/snapshot_213.hdf5")
		#self.addGadgetHdf5("/Users/users/breddels/mab/models/nbody/gcsink/gadget/sink_einasto_2kpc_fornax/IC.hdf5")
		#self.addGadgetHdf5("/Users/users/breddels/mab/models/nbody/hernquist/gadget/hernquist_half/output/snapshot_000.hdf5")

		self.addHdf5("/Users/maartenbreddels/gavi/src/SubspaceFinding/data/gaussian4d-1e7.hdf5")
		self.addHdf5("/Users/maartenbreddels/gavi/src/SubspaceFinding/data/helmi2000-FeH-s2.hdf5")

		#self.addGadget2("/home/data/gavi/egpbos/snap_008")
		self.addHdf5("/Users/users/breddels/gavi/src/SubspaceFinding/data/helmi2000-FeH-s2-shuffled.hdf5")

		try:
			hmmap = HansMemoryMapped("data/Orbitorb9.ac8.10000.100.5.orb.bin", "data/Orbitorb9.ac8.10000.100.5.orb.omega2")
			self.addDataset(hmmap)
		except:
			print "oops"
		self.addHdf5('/home/data/gavi/Aq-A-2-999-shuffled.hdf5')

		#self.addGadgetHdf5('/home/data/gavi/snap_800.hdf5')
		# 0 - gas
		# 1 - halo
		# 2 disk
		# 4 new stars
		# 5 sat

		for index, name in list(enumerate("gas halo disk stars sat".split()))[::-1]:
			self.addGadgetHdf5('data/disk2nv_N6N5_z0.1h_RfAs0.5H_no_H1_0.5_nH01_vw5s_ml50_st-snap_800.hdf5', name, index)
		for index, name in list(enumerate("gas halo disk stars sat".split()))[::-1]:
			self.addGadgetHdf5('/home/data/gavi/oldplanar_c15_md0.002_z0.1h_H4_0.5_nH01_vw5s_ml30_sM2e9-snap_400.hdf5', name, index)



	def setBestFraction(self, dataset):
		Nmax = 1000*1000*10
		for fraction in possibleFractions[::-1]:
			N  = dataset.current_slice[1] - dataset.current_slice[0]
			if N > Nmax:
				dataset.setFraction(fraction)
			else:
				break


	def addDataset(self, dataset):
		self.setBestFraction(dataset)
		item = QtGui.QListWidgetItem(self)
		item.setText(dataset.name)
		#self.icon = QIcon.fromTheme('document-open')
		item.setIcon(self.icon)
		item.setToolTip("file: " +dataset.filename)
		item.setData(QtCore.Qt.UserRole, dataset)
		self.setCurrentItem(item)
		self.signal_add_dataset.emit(dataset)

	def addGadget2(self, filename, auto_fraction=True):
		if not os.path.exists(filename):
			return

		self.hdf5file = MemoryMappedGadget(filename)
		if auto_fraction:
			self.setBestFraction(self.hdf5file)
		item = QtGui.QListWidgetItem(self)
		item.setText(self.hdf5file.name)
		item.setToolTip("file: " +self.hdf5file.filename)
		#self.icon = QIcon.fromTheme('document-open')
		item.setIcon(self.icon)
		item.setData(QtCore.Qt.UserRole, self.hdf5file)
		self.setCurrentItem(item)
		dataset = self.hdf5file
		self.signal_add_dataset.emit(dataset)



	def addGadgetHdf5(self, filename, name, particleType):
		if not os.path.exists(filename):
			print "does not exist", filename
			return
		try:
			self.hdf5file = Hdf5MemoryMappedGadget(filename, name, particleType)
		except KeyError, e:
			print "error", e
			logger.exception("loading gadget hdf5")
			return
		self.setBestFraction(self.hdf5file)
		item = QtGui.QListWidgetItem(self)
		item.setText(self.hdf5file.name)
		#self.icon = QIcon.fromTheme('document-open')
		item.setToolTip("file: " +self.hdf5file.filename)
		item.setIcon(self.icon)
		item.setData(QtCore.Qt.UserRole, self.hdf5file)
		self.setCurrentItem(item)
		dataset = self.hdf5file
		self.signal_add_dataset.emit(dataset)

	def addHdf5(self, filename, auto_fraction=True):
		if not os.path.exists(filename):
			return

		self.hdf5file = Hdf5MemoryMapped(filename)
		if auto_fraction:
			self.setBestFraction(self.hdf5file)
		item = QtGui.QListWidgetItem(self)
		item.setText(self.hdf5file.name)
		item.setToolTip("file: " +self.hdf5file.filename)
		#self.icon = QIcon.fromTheme('document-open')
		item.setIcon(self.icon)
		item.setData(QtCore.Qt.UserRole, self.hdf5file)
		self.setCurrentItem(item)
		dataset = self.hdf5file
		self.signal_add_dataset.emit(dataset)

	def addAmuse(self, filename, auto_fraction=True):
		if not os.path.exists(filename):
			return

		self.hdf5file = AmuseHdf5MemoryMapped(filename)
		if auto_fraction:
			self.setBestFraction(self.hdf5file)
		item = QtGui.QListWidgetItem(self)
		item.setText(self.hdf5file.name)
		item.setToolTip("file: " +self.hdf5file.filename)
		#self.icon = QIcon.fromTheme('document-open')
		item.setIcon(self.icon)
		item.setData(QtCore.Qt.UserRole, self.hdf5file)
		self.setCurrentItem(item)
		dataset = self.hdf5file
		self.signal_add_dataset.emit(dataset)

	def addFits(self, filename, auto_fraction=True):
		#if not os.path.exists(filename):
		#	return

		self.hdf5file = FitsBinTable(filename)
		if auto_fraction:
			self.setBestFraction(self.hdf5file)
		item = QtGui.QListWidgetItem(self)
		item.setText(self.hdf5file.name)
		item.setToolTip("file: " +self.hdf5file.filename)
		#self.icon = QIcon.fromTheme('document-open')
		item.setIcon(self.icon)
		item.setData(QtCore.Qt.UserRole, self.hdf5file)
		self.setCurrentItem(item)
		#self.setCurrentRow(0)
		dataset = self.hdf5file
		self.signal_add_dataset.emit(dataset)

	def _addHdf5(filename, columns):
		h5file = h5py.File(filename)


		print f
		print fileno
		mapping = mmap.mmap(fileno, 0, prot=mmap.PROT_READ)


class Worker(QtCore.QThread):
	def __init__(self, parent, name, func, *args, **kwargs):
		QtCore.QThread.__init__(self, parent=None)
		self.func = func
		self.args = args
		self.kwargs = kwargs
		self.name = name
		self.signal = QtCore.SIGNAL("signal")

	def run(self):
		time.sleep(0.1)
		print "in thread", self.currentThreadId()
		self.result = self.func(*self.args, **self.kwargs)
		print "result:", self.result
		#self.emit(self.signal, self.result)
		#self.exec_()
import multiprocessing

def MyStats(object):
	def __init__(self, data):
		self.data = data

	def __call___(self, args):
		print args
		#stat_name, column_name = args
		#print "do", stat_name, "on", column_name
		return 1
		#f = stats[stat_name]
		#return column_name, stat_name, f(self.data.columns[column_name])

#stats = {"minimum": lambda x: str(np.nanmin(x)), "maximum": lambda x: str(np.nanmax(x)), "mean": lambda x: str(np.mean(x)), "std": lambda x: str(np.std(x)), "median": lambda x: str(np.median(x))}
stats = {"minimum": lambda x: str(np.nanmin(x)), "maximum": lambda x: str(np.nanmax(x)), "mean": lambda x: str(np.mean(x)), "std": lambda x: str(np.std(x))}
def statsrun(args):
	columns, stat_name, column_name = args
	f = stats[stat_name]
	#print args
	return 1

class StatWorker(QtCore.QThread):
	def __init__(self, parent, data):
		QtCore.QThread.__init__(self, parent=parent)
		self.data = data

	def run(self):
		time.sleep(0.1)
		print "in thread", self.currentThreadId()
		jobs = [(stat_name, column_name) for stat_name in stats.keys() for column_name in self.data.columns.keys()]
		@parallelize(cores=QtCore.QThread.idealThreadCount())
		def dostats(args, data=self.data):
			stat_name, column_name = args
			columns = data.columns
			f = stats[stat_name]
			result = f(columns[column_name][slice(*data.current_slice)])
			print result
			return result
		values = dostats(jobs)
		self.results = {}
		for job, value in zip(jobs, values):
			stat_name, column_name = job
			if stat_name not in self.results:
				self.results[stat_name] = {}
			self.results[stat_name][column_name] = value
		print "results", self.results




from mab.parallelize import parallelize


class StatisticsDialog(QtGui.QDialog):
	def __init__(self, parent, data):
		super(StatisticsDialog, self).__init__(parent)
		self.data = data

		#self.form_layout = QtGui.QFormLayout()
		#self.min = QtGui.QLabel('...computing...', self)
		#self.form_layout.addRow('Minimum:', self.min)
		#self.setLayout(self.form_layout)

		self.boxlist = QtGui.QHBoxLayout(self)

		self.headers = ['minimum', 'maximum', 'mean', 'std']

		#WorkerMinimum = lambda parent, data, column_name: Worker(parent, 'minimum', lambda data, column_name: str(min(data.columns[column_name])), data=data, column_name=column_name)
		#WorkerMaximum = lambda parent, data, column_name: Worker(parent, 'maximum', lambda data, column_name: str(max(data.columns[column_name])), data=data, column_name=column_name)
		#self.workers = {'minimum':WorkerMinimum, 'maximum': WorkerMaximum}

		self.table = QtGui.QTableWidget(data.nColumns, len(self.headers), self)
		self.table.setHorizontalHeaderLabels(self.headers)
		self.table.setVerticalHeaderLabels(self.data.columns.keys())




		#pool = multiprocessing.Pool() #processes=QtCore.QThread.idealThreadCount())
		#print "jobs:", jobs
		worker = StatWorker(self, self.data)
		def onFinish(worker=worker):
			for column, stat in enumerate(self.headers):
				for row, column_name in enumerate(self.data.columns.keys()):
					value = worker.results[stat][column_name]
					item = QtGui.QTableWidgetItem(value)
					self.table.setItem(row, column, item)


		worker.finished.connect(onFinish)
		worker.start()
		#for name in self.header:
		#for column_name in self.data.colums.keys():
		#	self.table.set
		#worker.finished.connect(onFinish)
		if 0:
			self.worker_list = [] # keep references
			def onFinish():
				for column, stat in enumerate(self.headers):
					for row, column_name in enumerate(self.data.columns.keys()):
						value = worker.results[stat][column_name]
						item = QtGui.QTableWidgetItem(worker.result)
						self.table.setItem(row, column, item)
			for column, stat in enumerate(self.headers):
				for row, column_name in enumerate(self.data.columns.keys()):
					worker = self.workers[stat](parent, data, column_name)
					def onFinish(worker=worker, row=row, column=column):
						print "finished running", worker.result
						item = QtGui.QTableWidgetItem(worker.result)
						self.table.setItem(row, column, item)
					worker.finished.connect(onFinish)
					print "starting", row, column
					worker.start(QtCore.QThread.IdlePriority)
					self.worker_list.append(worker) # keeps reference to avoid GC


		self.boxlist.addWidget(self.table)
		self.setLayout(self.boxlist)




		if 0:
			#w1 = Worker(self, lambda data: str(min(data.columns.items()[0])), self.data)
			self.w1 = Worker(self, self.test, self.data)
			#self.connect(self.w1, self.w1.signal, self.setmin)
			def setmin():
				print self.min.setText(self.w1.result)
			self.w1.finished.connect(setmin)
			self.w1.start()

	def test(self, data):
		print "test"
		data = data.columns.values()[0]
		return str(min(data))
		#return "test"
	def onFinish(self, worker):
		print "worker", worker
		#print "setting", result
		#self.min = str

import 	operator
import random

class MainPanel(QtGui.QFrame):
	def __init__(self, parent):
		super(MainPanel, self).__init__(parent)

		self.jobsManager = gavi.dataset.JobsManager()
		self.dataset = None

		self.undoManager = gavi.vaex.undo.UndoManager()

		self.form_layout = QtGui.QFormLayout()

		self.name = QtGui.QLabel('', self)
		self.form_layout.addRow('Name:', self.name)

		self.columns = QtGui.QLabel('', self)
		self.form_layout.addRow('Columns:', self.columns)

		self.length = QtGui.QLabel('', self)
		self.form_layout.addRow('Length:', self.length)

		#self.histogramButton = QtGui.QPushButton('histogram (1d)', self)
		self.histogramButton = QtGui.QToolButton(self)
		self.histogramButton.setText('histogram (1d)')
		self.form_layout.addRow('Plotting:', self.histogramButton)

		self.scatterButton = QtGui.QToolButton(self)
		self.scatterButton.setText('x/y density')
		self.form_layout.addRow('', self.scatterButton)

		self.scatter3dButton = QtGui.QToolButton(self)
		self.scatter3dButton.setText('x/y/z density (beta)')
		self.form_layout.addRow('', self.scatter3dButton)
		if 0:


			self.scatter1dSeries = QtGui.QPushButton('series', self)
			self.form_layout.addRow('', self.scatter1dSeries)

			self.scatter2dSeries = QtGui.QPushButton('x/y series', self)
			self.form_layout.addRow('', self.scatter2dSeries)

		self.serieSlice = QtGui.QToolButton(self)
		self.serieSlice.setText('serie slice')
		self.form_layout.addRow('', self.serieSlice)

		self.statistics = QtGui.QPushButton('Statistics', self)
		self.form_layout.addRow('Data:', self.statistics)

		self.rank = QtGui.QPushButton('Rank subspaces', self)
		self.form_layout.addRow('', self.rank)

		self.table = QtGui.QPushButton('Open table', self)
		self.form_layout.addRow('', self.table)

		self.fractionLabel = QtGui.QLabel('Fraction used: ...')
		self.fractionWidget = QtGui.QWidget(self)
		self.fractionLayout = QtGui.QHBoxLayout(self.fractionWidget)
		self.fractionSlider = QtGui.QSlider(QtCore.Qt.Horizontal, self)
		self.fractionSlider.setMinimum(0)
		self.fractionSlider.setMaximum(len(possibleFractions)-1)
		self.numberLabel = QtGui.QLabel('')

		self.fractionLayout.addWidget(self.fractionSlider)
		self.fractionLayout.addWidget(self.numberLabel)
		self.fractionWidget.setLayout(self.fractionLayout)
		#self.fractionSlider.setTickInterval(len(possibleFractions))
		self.form_layout.addRow(self.fractionLabel, self.fractionWidget)


		self.fractionSlider.sliderReleased.connect(self.onFractionSet)
		self.fractionSlider.valueChanged.connect(self.onValueChanged)
		self.onValueChanged(0)


		self.histogramButton.clicked.connect(self.onOpenHistogram)
		self.statistics.clicked.connect(self.onOpenStatistics)
		self.scatterButton.clicked.connect(self.onOpenScatter)
		self.scatter3dButton.clicked.connect(self.onOpenScatter3d)
		#self.scatter1dSeries.clicked.connect(self.onOpenScatter1dSeries)
		#self.scatter2dSeries.clicked.connect(self.onOpenScatter2dSeries)
		self.serieSlice.clicked.connect(self.onOpenSerieSlice)
		self.rank.clicked.connect(self.onOpenRank)
		self.table.clicked.connect(self.onOpenTable)

		self.setLayout(self.form_layout)
		self.plot_dialogs = []
		self.signal_open_plot = gavi.events.Signal("open plot")

	def onOpenStatistics(self):
		print "open", self.dataset
		if self.dataset is not None:
			dialog = StatisticsDialog(self, self.dataset)
			dialog.show()
			print "show"

	def onOpenScatter(self):
		print "open", self.dataset
		if self.dataset is not None:
			xname, yname = self.dataset.column_names[:2]
			self.plotxy(xname, yname)

	def onOpenScatter3d(self):
		if self.dataset is not None:
			xname, yname, zname = self.dataset.column_names[:3]
			self.plotxyz(xname, yname, zname)

	def onOpenSerieSlice(self):
		if self.dataset is not None:
			xname, yname = self.dataset.rank1names[:2]
			self.plotseriexy(xname, yname)

	def onOpenScatter1dSeries(self):
		print "open", self.dataset
		if self.dataset is not None:
			dialog = vp.SequencePlot(self, self.jobsManager, self.dataset)
			dialog.show()
			self.jobsManager.execute()
			print "show"

	def onOpenScatter2dSeries(self):
		print "open", self.dataset
		if self.dataset is not None:
			dialog = vp.ScatterSeries2dPlotDialog(self, self.dataset)
			dialog.show()
			print "show"

	def onOpenHistogram(self):
		if self.dataset is not None:
			xname = self.dataset.column_names[0]
			self.histogram(xname)

	def plotxy(self, xname, yname, **kwargs):
		dialog = vp.ScatterPlotDialog(self, self.jobsManager, self.dataset, xname, yname, **kwargs)
		dialog.show()
		self.plot_dialogs.append(dialog)
		self.jobsManager.execute()
		self.signal_open_plot.emit(dialog)
		return dialog

	def plotxyz(self, xname, yname, zname, **kwargs):
		dialog = vp.VolumeRenderingPlotDialog(self, self.jobsManager, self.dataset, xname, yname, zname, **kwargs)
		dialog.show()
		self.plot_dialogs.append(dialog)
		self.jobsManager.execute()
		self.signal_open_plot.emit(dialog)
		return dialog

	def plotmatrix(self, *expressions):
		dialog = vp.ScatterPlotMatrixDialog(self, self.jobsManager, self.dataset, expressions)
		dialog.show()
		self.jobsManager.execute()
		print "show matrix"
		return dialog

	def plotxyz_old(self, xname, yname, zname):
		dialog = vp.PlotDialog3d(self, self.dataset, xname, yname, zname)
		dialog.show()
		print "show"

	def histogram(self, xname, **kwargs):
		dialog = vp.HistogramPlotDialog(self, self.jobsManager, self.dataset, xname, **kwargs)
		dialog.show()
		self.plot_dialogs.append(dialog)
		self.jobsManager.execute()
		self.signal_open_plot.emit(dialog)
		return dialog

	def onOpenRank(self):
		print "open", self.dataset
		if self.dataset is not None:
			self.ranking()

	def onOpenTable(self):
		print "open", self.dataset
		if self.dataset is not None:
			self.tableview()

	def onFractionSet(self):
		index = self.fractionSlider.value()
		fraction = possibleFractions[index]
		if self.dataset:
			self.dataset.setFraction(fraction)
			self.numberLabel.setText("{:,}".format(len(self.dataset)))
			self.jobsManager.execute()

	def onValueChanged(self, index):
		print index, len(possibleFractions)
		fraction = possibleFractions[index]
		text = 'Fraction used: %9.4f%%' % (fraction*100)
		self.fractionLabel.setText(text)

	def onDataSelected(self, data_item, previous):
		print "previous:", previous
		if data_item is not None:
			data = data_item.data(QtCore.Qt.UserRole)
			if hasattr(data, "toPyObject"):
				data = data.toPyObject()
			self.dataset = data
			self.dataset = data
			self.name.setText(data.name)
			self.columns.setText(str(len(data.columns)))
			self.length.setText("{:,}".format(self.dataset.full_length()))
			self.numberLabel.setText("{:,}".format(len(self.dataset)))
			print self.dataset
			fraction = self.dataset.fraction
			distances = np.abs(np.array(possibleFractions) - fraction)
			index = np.argsort(distances)[0]
			print "best index:", index
			self.fractionSlider.setValue(index) # this will fire an event and execute the above event code
			self.scatterButton.setEnabled(len(self.dataset.columns) > 0)
			#self.scatter2dSeries.setEnabled(len(self.dataset.rank1s) >= 2)
			#self.scatter3dButton.setEnabled(False)
			#self.scatter1dSeries.setEnabled(len(self.dataset.rank1s) >= 1)
			self.serieSlice.setEnabled(len(self.dataset.rank1s) >= 2)

			self.histogramMenu = QtGui.QMenu(self)
			for column_name in self.dataset.get_column_names():
				#action = QtGui.QAction
				#QtGui.QAction(QtGui.QIcon(iconfile('glue_cross')), '&Pick', self)
				action = QtGui.QAction(column_name, self)
				action.triggered.connect(functools.partial(self.histogram, xname=column_name))
				self.histogramMenu.addAction(action)
			self.histogramButton.setMenu(self.histogramMenu)

			self.scatterMenu = QtGui.QMenu(self)
			for column_name1 in self.dataset.get_column_names():
				#action1 = QtGui.QAction(column_name, self)
				submenu = self.scatterMenu.addMenu(column_name1)
				for column_name2 in self.dataset.get_column_names():
					action = QtGui.QAction(column_name2, self)
					action.triggered.connect(functools.partial(self.plotxy, xname=column_name1, yname=column_name2))
					submenu.addAction(action)
			self.scatterButton.setMenu(self.scatterMenu)

			self.scatterMenu3d = QtGui.QMenu(self)
			for column_name1 in self.dataset.get_column_names():
				#action1 = QtGui.QAction(column_name, self)
				submenu = self.scatterMenu3d.addMenu(column_name1)
				for column_name2 in self.dataset.get_column_names():
					subsubmenu = submenu.addMenu(column_name2)
					for column_name3 in self.dataset.get_column_names():
						action = QtGui.QAction(column_name3, self)
						action.triggered.connect(functools.partial(self.plotxyz, xname=column_name1, yname=column_name2, zname=column_name3))
						subsubmenu.addAction(action)
			self.scatter3dButton.setMenu(self.scatterMenu3d)

			self.serieSliceMenu = QtGui.QMenu(self)
			for column_name1 in self.dataset.rank1names:
				#action1 = QtGui.QAction(column_name, self)
				submenu = self.serieSliceMenu.addMenu(column_name1)
				for column_name2 in self.dataset.rank1names:
					action = QtGui.QAction(column_name2, self)
					action.triggered.connect(functools.partial(self.plotseriexy, xname=column_name1, yname=column_name2))
					submenu.addAction(action)
			self.serieSlice.setMenu(self.serieSliceMenu)

	def plotseriexy(self, xname, yname):
		if self.dataset is not None:
			dialog = vp.Rank1ScatterPlotDialog(self, self.jobsManager, self.dataset, xname+"[index]", yname+"[index]")
			self.plot_dialogs.append(dialog)
			self.jobsManager.execute()
			dialog.show()
			print "show"

	def tableview(self):
		dialog = TableDialog(self.dataset, self)
		dialog.show()
		return dialog

	def ranking(self):
		dialog = RankDialog(self.dataset, self, self)
		dialog.show()
		return dialog


from numba import jit
import numba
print numba.__version__
import math
#@jit('(f8[:],f8[:], i4[:,:], f8, f8, f8, f8)')
@jit(nopython=True)
def histo2d(x, y, counts, dataminx, datamaxx, dataminy, datamaxy):
	length = len(x)
	#counts = np.zeros((bincountx, bincounty), dtype=np.int32)
	bincountx, bincounty = counts.shape
	#print length
	#return bindata#
	for i in range(length):
		binNox = int(math.floor( ((float(x[i]) - dataminx) / (float(datamaxx) - dataminx)) * float(bincountx)))
		binNoy = int(math.floor( ((float(y[i]) - dataminy) / (float(datamaxy) - dataminy)) * float(bincounty)))
		if binNox >= 0 and binNox < bincountx and binNoy >= 0 and binNoy < bincounty:
			counts[binNox, binNoy] += 1
	#step = float(datamax-datamin)/bincount
	#return numpy.arange(datamin, datamax+step/2, step), binData
	return counts
	#for i in range(N):
	#	offset = data[

@jit(nopython=True)
def find_nearest_index(datax, datay, x, y, wx, wy):
	N = len(datax)
	index = 0
	mindistance = math.sqrt((datax[0]-x)**2/wx**2 + (datay[0]-y)**2/wy**2)
	for i in range(1,N):
		distance = math.sqrt((datax[i]-x)**2/wx**2 + (datay[i]-y)**2/wy**2)
		if distance < mindistance:
			mindistance = distance
			index = i
	return index

@jit(nopython=True)
def find_nearest_index1d(datax, x):
	N = len(datax)
	index = 0
	mindistance = math.sqrt((datax[0]-x)**2)
	for i in range(1,N):
		distance = math.sqrt((datax[i]-x)**2)
		if distance < mindistance:
			mindistance = distance
			index = i
	return index



import mab.utils.numpy

import psutil

class WidgetUsage(QtGui.QWidget):
	def __init__(self, parent):
		super(WidgetUsage, self).__init__(parent)
		self.setMinimumHeight(16)
		self.setMinimumWidth(100)
		self.timer = QtCore.QTimer(self)
		self.timer.timeout.connect(self.update)
		self.timer.start(500)
		self.t_prev = time.time()
		self.bytes_read_prev = psutil.disk_io_counters().read_bytes

	def paintEvent(self, event):
		painter = QtGui.QPainter()
		painter.begin(self)
		painter.fillRect(event.rect(), QtGui.QBrush(QtCore.Qt.white))
		size = self.size()
		width, height = size.width(), size.height()
		#print height
		self.tool_lines = []
		#self.tool_text = ""
		try:
			def drawbar(index, count, fraction, color=QtCore.Qt.red):
				if fraction == fraction: # check nan
					#print "bar", index, count, height * (index)/ count, height * (index+1)/ count
					rect = QtCore.QRect(0, height * (index)/ count, int(width*fraction+0.5), height/count)
					#painter.setBrush(QtGui.QBrush(QtCore.Qt.blue))
					painter.fillRect(rect, QtGui.QBrush(color))

			cpu_fraction = psutil.cpu_percent()/100.
			#print cpu_fraction
			drawbar(0, 4, cpu_fraction, QtCore.Qt.green)
			self.tool_lines.append("Cpu usage: %.1f%%" % (cpu_fraction*100,))


			vmem = psutil.virtual_memory()
			mem_fraction = (vmem.total-vmem.available) * 1./vmem.total
			self.tool_lines.append("Virtual memory: %s used of %s (=%.1f%%)%%" % (gavi.utils.filesize_format(vmem.total-vmem.available), gavi.utils.filesize_format(vmem.total), mem_fraction*100.))
			drawbar(1, 4, mem_fraction, QtCore.Qt.red)

			swapmem = psutil.swap_memory()
			swap_fraction = swapmem.used * 1./swapmem.total
			drawbar(2, 4, swap_fraction, QtCore.Qt.blue)
			self.tool_lines.append("Swap memory: %s used of %s (=%.1f%%)" % (gavi.utils.filesize_format(swapmem.used), gavi.utils.filesize_format(swapmem.total), swap_fraction*100.))

			self.t_now = time.time()
			self.bytes_read_new = psutil.disk_io_counters().read_bytes
			bytes_per_second = (self.bytes_read_new - self.bytes_read_prev) / (self.t_now - self.t_prev)
			Mbytes_per_second = bytes_per_second/1024**2
			# go from 1 mb to 10*1024 mb/s in log spacing
			disk_fraction = np.clip(np.log2(Mbytes_per_second)/np.log2(10*1024), 0, 1)
			drawbar(3, 4, disk_fraction, QtCore.Qt.magenta)
			self.tool_lines.append("Reading at %.2f MiB/s" % (Mbytes_per_second,))



			self.t_prev = self.t_now
			self.bytes_read_prev = self.bytes_read_new



			self.tool_text = "\n".join(self.tool_lines)
			painter.end()
			self.setToolTip(self.tool_text)
		except:
			pass

class Vaex(QtGui.QMainWindow):

	signal_samp_notification = QtCore.pyqtSignal(str, str, str, dict, dict)
	signal_samp_call = QtCore.pyqtSignal(str, str, str, str, dict, dict)

	def __init__(self):
		super(Vaex, self).__init__()

		self.initUI()

	def initUI(self):

		QtGui.QToolTip.setFont(QtGui.QFont('SansSerif', 10))

		#self.setToolTip('This is a <b>QWidget</b> widget')


		if 0:
			qbtn = QtGui.QPushButton('Quit', self)
			qbtn.clicked.connect(QtCore.QCoreApplication.instance().quit)
			qbtn.resize(qbtn.sizeHint())
			qbtn.move(150, 150)

			btn = QtGui.QPushButton('Button', self)
			btn.setToolTip('This is a <b>QPushButton</b> widget')
			btn.resize(btn.sizeHint())
			btn.move(50, 50)


		#self.setGeometry(300, 300, 250, 150)
		self.resize(700,500)
		#self.center()
		#self.setWindowTitle('Gavi samp test')    
		self.setWindowTitle(u'V\xe6X')
		#self.statusBar().showMessage('Ready')

		self.toolbar = self.addToolBar('Main toolbar')


		self.left = QtGui.QFrame(self)
		self.left.setFrameShape(QtGui.QFrame.StyledPanel)

		self.right = MainPanel(self) #QtGui.QFrame(self)
		self.right.setFrameShape(QtGui.QFrame.StyledPanel)
		self.main_panel = self.right

		self.splitter = QtGui.QSplitter(QtCore.Qt.Horizontal)
		self.splitter.addWidget(self.left)
		self.splitter.addWidget(self.right)

		#self.hbox = QtGui.QHBoxLayout(self)
		#self.hbox.addWidget(self.splitter)
		self.setCentralWidget(self.splitter)
		#self.setLayout(self.hbox)


		self.widget_usage = WidgetUsage(self.left)

		self.list = DataList(self.left)
		self.list.setMinimumWidth(300)
		#self.list.resize(30

		self.boxlist = QtGui.QVBoxLayout(self.left)
		self.boxlist.addWidget(self.list)
		self.boxlist.addWidget(self.widget_usage)
		self.left.setLayout(self.boxlist)

		#self.list.currentItemChanged.connect(self.infoPanel.onDataSelected)
		self.list.currentItemChanged.connect(self.right.onDataSelected)
		#self.list.testfill()
		print custom
		self.show()
		self.raise_()
		#self.list.itemSelectionChanged.connect(self.right.onDataSelected)



		#self.action_open = QtGui.QAction(vp.iconfile('quickopen-file', '&Open', self)        
		#self.action_open.
		self.action_open_hdf5_gadget = QtGui.QAction(QtGui.QIcon(vp.iconfile('table-import')), '&Open gadget hdf5', self)
		self.action_open_hdf5_gavi = QtGui.QAction(QtGui.QIcon(vp.iconfile('table-import')), '&Open GAIA hdf5', self)
		self.action_open_hdf5_amuse = QtGui.QAction(QtGui.QIcon(vp.iconfile('table-import')), '&Open Amuse hdf5', self)
		self.action_open_fits = QtGui.QAction(QtGui.QIcon(vp.iconfile('table-import')), '&Open FITS (binary table)', self)


		self.action_save_hdf5 = QtGui.QAction(QtGui.QIcon(vp.iconfile('table-export')), '&Export to hdf5', self)

		exitAction = QtGui.QAction(QtGui.QIcon('icons/png/24x24/actions/application-exit-2.png'), '&Exit', self)
		exitAction.setShortcut('Ctrl+Q')
		exitAction.setShortcut('Alt+Q')
		exitAction.setStatusTip('Exit application')
		exitAction.triggered.connect(QtGui.qApp.quit)
		self.samp = None


		menubar = self.menuBar()
		fileMenu = menubar.addMenu('&File')
		self.menu_open = fileMenu.addMenu("&Open")
		self.menu_open.addAction(self.action_open_hdf5_gadget)
		self.menu_open.addAction(self.action_open_hdf5_gavi)
		self.menu_open.addAction(self.action_open_hdf5_amuse)
		if (not frozen) or darwin:
			self.menu_open.addAction(self.action_open_fits)
		fileMenu.addAction(self.action_save_hdf5)
		#fileMenu.addAction(self.action_open)
		fileMenu.addAction(exitAction)


		self.menu_data = menubar.addMenu('&Data')
		def check_memory(bytes):
			if bytes > psutil.virtual_memory().available:
				if bytes < (psutil.virtual_memory().available +psutil.swap_memory().free):
					text = "Action requires %s, you have enough swap memory available but it will make your computer slower, do you want to continue?" % (gavi.utils.filesize_format(bytes),)
					return confirm(self, "Memory usage issue", text)
				else:
					text = "Action requires %s, you do not have enough swap memory available, do you want try anyway?" % (gavi.utils.filesize_format(bytes),)
					return confirm(self, "Memory usage issue", text)

			return True
		for level in [20, 25, 27, 29, 30, 31, 32]:
			N = 2**level
			action = QtGui.QAction('Generate Soneira Peebles fractal: N={:,}'.format(N), self)
			def do(ignore=None, level=level):
				if level < 29:
					if check_memory(4*8*2**level):
						sp = SoneiraPeebles(dimension=4, eta=2, max_level=level, L=[1.1, 1.3, 1.6, 2.])
						self.list.addDataset(sp)
				else:
					if check_memory(2*8*2**level):
						sp = SoneiraPeebles(dimension=2, eta=2, max_level=level, L=[1.6, 2.])
						self.list.addDataset(sp)
			action.triggered.connect(do)
			self.menu_data.addAction(action)

		for dim in [2,3]:
			if dim == 3:
				res = [128, 256, 512, 1024]
			if dim == 2:
				res = [512, 1024, 2048]
			for N in res:
				for power in [-1.5, -2.5]:
					count = N**dim
					name = 'Zeldovich d={dim} N={N:,}, count={count:,} powerspectrum={power:}'.format(**locals())
					action = QtGui.QAction('Generate '+name, self)
					def do(ignore=None, dim=dim, N=N, power=power, name=name):
						t = None
						z = gavi.dataset.Zeldovich(dim, N, power, t, name=name)
						self.list.addDataset(z)
					action.triggered.connect(do)
					self.menu_data.addAction(action)


		use_toolbar = "darwin" not in platform.system().lower()
		use_toolbar = True
		self.toolbar.setIconSize(QtCore.QSize(16, 16))
		#self.toolbar.setToolButtonStyle(QtCore.Qt.ToolButtonTextUnderIcon)
		if use_toolbar:
			print "using toolbar!"
		#self.toolbar.addAction(exitAction)

		self.action_samp_connect = QtGui.QAction(QtGui.QIcon(vp.iconfile('plug-connect')), 'Connect to SAMP HUB', self)
		self.action_samp_connect.setShortcut('Alt+S')
		self.action_samp_connect.setCheckable(True)
		if use_toolbar:
			self.toolbar.addAction(self.action_samp_connect)
		self.action_samp_connect.triggered.connect(self.onSampConnect)

		if 1:
			self.action_samp_table_send = QtGui.QAction(QtGui.QIcon(vp.iconfile('table--arrow')), 'Send active dataset via SAMP', self)
			self.action_samp_table_send.setShortcut('Alt+T')
			if use_toolbar:
				self.toolbar.addAction(self.action_samp_table_send)
			self.action_samp_table_send.triggered.connect(self.onSampSend)

		self.action_samp_sand_table_select_row_list = QtGui.QAction(QtGui.QIcon(vp.iconfile('block--arrow')), 'Send selection via SAMP(table.select.rowlist)', self)
		self.action_samp_sand_table_select_row_list.setShortcut('Alt+R')
		if use_toolbar:
			self.toolbar.addAction(self.action_samp_sand_table_select_row_list)
		self.action_samp_sand_table_select_row_list.triggered.connect(self.on_samp_send_table_select_rowlist)

		self.toolbar.addSeparator()

		self.action_save_hdf5.triggered.connect(self.onSaveTable)

		self.sampMenu = menubar.addMenu('&Samp')
		self.sampMenu.addAction(self.action_samp_connect)
		#self.sampMenu.addAction(self.action_samp_table_send)
		self.sampMenu.addAction(self.action_samp_sand_table_select_row_list)


		if use_toolbar:
			#self.toolbar.addAction(self.action_open_hdf5_gadget)
			#self.toolbar.addAction(self.action_open_hdf5_gavi)
			#if (not frozen) or darwin:
			#	self.toolbar.addAction(self.action_open_fits)
			self.toolbar.addAction(self.action_save_hdf5)

		if len(sys.argv[1:]) == 0:
			if custom is not None:
				custom.loadDatasets(self.list)
				custom.openPlots(self.right)
			elif 1:#frozen:
				for index, name in list(enumerate("gas halo disk stars sat".split()))[::-1]:
					self.list.addGadgetHdf5(os.path.join(application_path, 'data/disk-galaxy.hdf5'), name, index)
				self.list.addHdf5(os.path.join(application_path, "data/Aq-A-2-999-shuffled-fraction.hdf5"))
<<<<<<< HEAD

=======
				
		for pluginpath in [os.path.expanduser('~/.vaex/plugin')]:
			print "pluginpath", pluginpath
			if os.path.exists(pluginpath):
				import glob
				paths = glob.glob(pluginpath + "/*.py")
				for path in paths:
					print "plugin file", path
					filename = os.path.basename(path)
					name = os.path.splitext(filename)[0]
					imp.load_source('vaexuser.plugin.' + name, path)
		
>>>>>>> 0c15533c
		self.open_generators = [] # for reference counts
		self.action_open_hdf5_gadget.triggered.connect(self.openGenerator(self.gadgethdf5, "Gadget HDF5 file", "*.hdf5"))
		self.action_open_hdf5_gavi.triggered.connect(self.openGenerator(self.gaia_hdf5, "Gaia HDF5 file", "*.hdf5"))
		self.action_open_hdf5_amuse.triggered.connect(self.openGenerator(self.amuse_hdf5, "Amuse HDF5 file", "*.hdf5"))
		if (not frozen) or darwin:
			self.action_open_fits.triggered.connect(self.openGenerator(self.open_fits, "FITS file", "*.fits"))
		self.help_menu = menubar.addMenu('&Help')

		self.action_help = QtGui.QAction("Help", self)
		self.action_credits = QtGui.QAction("Credits", self)
		self.help_menu.addAction(self.action_help)
		self.help_menu.addAction(self.action_credits)

		self.action_help.triggered.connect(self.onActionHelp)
		self.action_credits.triggered.connect(self.onActionCredits)


		self.signal_samp_notification.connect(self.on_samp_notification)
		self.signal_samp_call.connect(self.on_samp_call)

		QtCore.QCoreApplication.instance().aboutToQuit.connect(self.clean_up)
		self.action_samp_connect.setChecked(True)
		self.onSampConnect(ignore_error=True)
		self.list.signal_pick.connect(self.on_pick)

		self.samp_ping_timer = QtCore.QTimer()
		self.samp_ping_timer.timeout.connect(self.on_samp_ping_timer)
		self.samp_ping_timer.start(1000)

		def on_open_plot(plot_dialog):
			plot_dialog.signal_samp_send_selection.connect(lambda dataset: self.on_samp_send_table_select_rowlist(dataset=dataset))
		self.right.signal_open_plot.connect(on_open_plot)

		self.parse_args()

	def parse_args(self):
		args = sys.argv[1:]
		index = 0
		def error(msg):
			print >>sys.stderr, msg
			sys.exit(1)
		while index < len(args):
			filename = args[index]
			if filename[0] == ":": # not a filename, but a classname
				classname = filename.split(":")[1]
				if classname not in gavi.dataset.dataset_type_map:
					print classname, "does not exist, options are", sorted(gavi.dataset.dataset_type_map.keys())
					sys.exit(-1)
				class_ = gavi.dataset.dataset_type_map[classname]
				clsargs = [eval(value) for value in filename.split(":")[2:]]
				dataset = class_(*clsargs)
			else:
				options = filename.split(":")
				clsargs = [eval(value) for value in options[1:]]
				filename = options[0]
				dataset = gavi.dataset.load_file(filename, *clsargs)
			if dataset is None:
				error("cannot open file {filename}".format(**locals()))
			index += 1
			print "dataset", filename
			self.list.addDataset(dataset)

			while index < len(args) and args[index] != "--":
				options = {}
				columns = []
				while  index < len(args) and args[index] != "-" and args[index] != "--":
					if "=" in args[index]:
						key, value = args[index].split("=",1)
						if ":" in key:
							type, key = key.split(":", 1)
							if type == "vcol":
								dataset.virtual_columns[key] = value
							elif type == "var":
								dataset.variables[key] = value
							else:
								error("unknown expression, %s, type %s not recognized" % (type + ":" + key, type))
						else:
							options[key] = value
					else:
						columns.append(args[index])
					index += 1
				print "\tplot", columns, options
				if len(columns) == 1:
					self.right.histogram(columns[0], **options)
				elif len(columns) == 2:
					self.right.plotxy(columns[0], columns[1], **options)
				elif len(columns) == 3:
					self.right.plotxyz(columns[0], columns[1], columns[2], **options)
				else:
					error("cannot plot more than 2 columns yet: %r" % columns)
				if index < len(args) and args[index] == "--":
					break # break out for the next dataset
				index += 1
			if index < len(args):
				print "eat", args[index]
			index += 1

	def on_samp_ping_timer(self):
		if self.samp:
			connected = self.samp.client.isConnected()
			#print "samp is", "connected" if connected else "disconnected!"
			if not connected:
				self.samp = None
		if self.samp:
			try:
				self.samp.client.ping()
			except:
				print "oops, ping went wrong, disconnect detected"
				try:
					self.samp.disconnect()
				except:
					pass
				self.samp = None
		self.action_samp_connect.setChecked(self.samp is not None)


	def on_pick(self, dataset, row):
		print "select", dataset, row
		if self.samp: # TODO: check if connected
			kwargs = {"row": str(row)}
			if dataset.samp_id:
				kwargs["table-id"] = dataset.samp_id
				#kwargs["url"] = "file:" + dataset.filename
				kwargs["url"] = dataset.samp_id #
			else:
				if dataset.path:
					kwargs["table-id"] = "file:" + dataset.path
					kwargs["url"] = "file:" + dataset.path
				else:
					kwargs["table-id"] = "file:" + dataset.name
					kwargs["url"] = "file:" + dataset.name
			self.samp.client.enotifyAll("table.highlight.row", **kwargs)

	def on_samp_send_table_select_rowlist(self, ignore=None, dataset=None):
		if self.samp: # TODO: check if connected
			dataset = dataset or self.right.dataset
			rows = []
			if dataset.mask is not None:
				rows = np.arange(len(dataset))[dataset.mask]
			rowlist = map(str, rows)

			kwargs = {"row-list": rowlist}
			if dataset.samp_id:
				kwargs["table-id"] = dataset.samp_id
				#kwargs["url"] = "file:" + dataset.filename
				kwargs["url"] = "file:" +dataset.samp_id #
			else:
				kwargs["table-id"] = "file:" + dataset.path
			self.samp.client.enotifyAll("table.select.rowList", **kwargs)


	def onActionHelp(self):
		url = "file://" + os.path.join(gavi.utils.get_root_path(), "doc/index.html")
		gavi.utils.os_open(url)
		#self.webDialog("doc/index.html")

	def onActionCredits(self):
		url = "file://" + os.path.join(gavi.utils.get_root_path(), "doc/credits.html")
		gavi.utils.os_open(url)
		#gavi.utils.os_open("doc/credits.html")
		#self.webDialog("html/credits.html")

	def _webDialog(self, url):
		view = QWebView()
		view.load(QtCore.QUrl(url))
		dialog = QtGui.QDialog(self)
		layout = QtGui.QVBoxLayout()
		dialog.setLayout(layout)
		#text = file("html/credits.html").read()
		#print text
		#label = QtGui.QLabel(text, dialog)
		#layout.addWidget(label)
		layout.addWidget(view)
		dialog.resize(300, 300)
		dialog.show()

	def onSaveTable(self):
		print "aap"
		dataset = self.right.dataset
		name = dataset.name + "-mysubset.hdf5"
		print "noot"
		options = ["All: %r records, filesize: %r" % (len(dataset), gavi.utils.filesize_format(dataset.byte_size())) ]
		print "mies"
		options += ["Selection: %r records, filesize: %r" % (dataset.length(selection=True), gavi.utils.filesize_format(dataset.byte_size(selection=True))) ]
		print "wim"

		index = choose(self, "What do you want to export?", "Choose what to export:", options)
		if index is None:
			return
		export_selection = index == 1



		filename = QtGui.QFileDialog.getSaveFileName(self, "Save to HDF5", name, "HDF5 *.hdf5")
		if isinstance(filename, tuple):
			filename = str(filename[0])#]
		#print args
		filename = str(filename)
		if filename:
				print filename

				h5file_output = h5py.File(filename, "w")

				h5data_output = h5file_output.require_group("data")
				i1, i2 = dataset.current_slice
				N = dataset.length(selection=export_selection)
				print "N", N
				for column_name in dataset.column_names:
					column = dataset.columns[column_name]
					#dataset_output.add_column(column_name, length=len(column), dtype=column.dtype)
					#assert N == len(column)
					print column_name, column.shape, column.strides
					#array = h5file_output.require_dataset("/data/%s" % column_name, shape=column.shape, dtype=column.dtype)
					array = h5file_output.require_dataset("/data/%s" % column_name, shape=(N,), dtype=column.dtype)
					array[0] = array[0] # make sure the array really exists

				h5file_output.close()
				dataset_output = gavi.dataset.Hdf5MemoryMapped(filename, write=True)

				for column_name in dataset.column_names:
					with gavi.utils.Timer("copying: %s" % column_name):
						from_array = dataset.columns[column_name]
						to_array = dataset_output.columns[column_name]
						#np.take(from_array, random_index, out=to_array)
						#print [(k.shape, k.dtype) for k in [from_array, to_array, random_index]]
						if export_selection:
							if dataset.mask is not None:
								to_array[:] = from_array[i1:i2][dataset.mask]
						else:
							to_array[:] = from_array[i1:i2]
						#copy(, to_array, random_index)

	def gadgethdf5(self, filename):
		print "filename", filename, repr(filename)
		for index, name in list(enumerate("gas halo disk bulge stars sat".split()))[::-1]:
			self.list.addGadgetHdf5(str(filename), name, index)

	def gaia_hdf5(self, filename):
		self.list.addHdf5(str(filename))

	def amuse_hdf5(self, filename):
		self.list.addAmuse(str(filename))

	def open_fits(self, filename):
		self.list.addFits(str(filename))


	def openGenerator(self, callback_, description, filemask):
		print repr(callback_)
		def open(arg=None, callback_=callback_, filemask=filemask):
			print repr(callback_), repr(filemask)
			filename = QtGui.QFileDialog.getOpenFileName(self, description, "", filemask)
			if isinstance(filename, tuple):
				filename = str(filename[0])#]
			print repr(callback_)
			callback_(filename)
		self.open_generators.append(open)
		return open

	def onSampConnect(self, ignore_error=False):
		if self.action_samp_connect.isChecked():
			print "connect"
			if self.samp is None:
					self.samp = Samp(daemon=True, name="vaex")
					#self.samp.tableLoadCallbacks.append(self.onLoadTable)
					connected = self.samp.client.isConnected()
					#print "samp is connected:", connected
					if connected:
						self.samp.client.bindReceiveNotification("table.highlight.row", self._on_samp_notification)
						self.samp.client.bindReceiveCall("table.select.rowList", self._on_samp_call)
						self.samp.client.bindReceiveNotification("table.load.votable", self._on_samp_notification)
						self.samp.client.bindReceiveCall("table.load.votable", self._on_samp_call)
						self.samp.client.bindReceiveNotification("table.load.fits", self._on_samp_notification)
						self.samp.client.bindReceiveCall("table.load.fits", self._on_samp_call)
					else:
						if not ignore_error:
							dialog_error(self, "Connecting to SAMP server", "Could not connect, make sure a SAMP HUB is running (for instance TOPCAT)")
						self.samp = None
						self.action_samp_connect.setChecked(False)
		else:
			print "disconnect"
			#try:
			self.samp.client.disconnect()
			self.samp = None
		#self.action_samp_connect.setText("disconnect from SAMP HUB" if self.samp else "conncet to SAMP HUB")
			#except:
			#	dialog_exception(self, "Connecting to SAMP server", "Could not connect, make sure a SAMP HUB is running (for instance TOPCAT)")



	def _on_samp_notification(self, private_key, sender_id, mtype, params, extra):
		# this callback will be in a different thread, so we use pyqt's signal mechanism to
		# push an event in the main thread's event loop
		print private_key, sender_id, mtype, params, extra
		self.signal_samp_notification.emit(private_key, sender_id, mtype, params, extra)

	def _on_samp_call(self, private_key, sender_id, msg_id, mtype, params, extra):
		# same as _on_samp_notification
		print private_key, sender_id, msg_id, mtype, params, extra
		self.signal_samp_call.emit(private_key, sender_id, msg_id, mtype, params, extra)
		self.samp.client.ereply(msg_id, sampy.SAMP_STATUS_OK, result = {"txt": "printed"})

	def on_samp_notification(self, private_key, sender_id, mtype, params, extra):
		# and this should execute in the main thread
		assert QtCore.QThread.currentThread() == main_thread
		def dash_to_underscore(hashmap):
			hashmap = dict(hashmap) # copy
			for key, value in hashmap.items():
				del hashmap[key]
				hashmap[key.replace("-", "_")] = value
			return hashmap
		params = dash_to_underscore(params)
		if mtype == "table.highlight.row":
			self.samp_table_highlight_row(**params)
		if mtype == "table.select.rowList":
			self.samp_table_select_rowlist(**params)
		if mtype == "table.load.votable":
			self.samp_table_load_votable(**params)


	def on_samp_call(self, private_key, sender_id, msg_id, mtype, params, extra):
		# and this should execute in the main thread
		assert QtCore.QThread.currentThread() == main_thread
		# we simply see a call as a notification
		self.on_samp_notification(private_key, sender_id, mtype, params, extra)

	def samp_table_highlight_row(self, row, url=None, table_id=None):
		logger.debug("highlight row: {url}:{row}".format(**locals()))
		print ("highlight row: {url}:{row}".format(**locals()))
		row = long(row)
		# only supports url for the moment
		for id in (url, table_id):
			if id != None:
				for dataset in self._samp_find_datasets(id):
					dataset.selectRow(row)

	def samp_table_select_rowlist(self, row_list, url=None, table_id=None):
		print "----"
		logger.debug("select rowlist: {url}".format(**locals()))
		print ("select rowlist: {url}".format(**locals()))
		row_list = np.array([long(k) for k in row_list])
		did_select = False
		datasets_updated = [] # keep a list to avoid multiple 'setMask' calls (which would do an update twice)
		for id in (url, table_id):
			if id != None:
				for dataset in self._samp_find_datasets(id):
					if dataset not in datasets_updated:
						mask = np.zeros(len(dataset), dtype=np.bool)
						mask[row_list] = True
						print "match dataset", dataset
						dataset.selectMask(mask)
						did_select = True
					datasets_updated.append(dataset)
		if did_select:
			self.main_panel.jobsManager.execute()


	def samp_table_load_votable(self, url=None, table_id=None, name=None):
		filenames = []
		if table_id is not None:
			filename = table_id
			if filename.startswith("file:/"):
				filename = filename[5:]

			basename, ext = os.path.splitext(filename)
			if os.path.exists(filename):
				filenames.append(filename)
			for other_ext in [".hdf5", ".fits"]:
				filename = basename + other_ext
				print filename
				if os.path.exists(filename) and filename not in filenames:
					filenames.append(filename)
			filenames = filter(gavi.dataset.can_open, filenames)
		options = []
		for filename in filenames:
			options.append(filename + " | read directly from file (faster)")
		options.append(url + " | load as VOTable (slower)")
		#options.append("link to existing opened dataset")
		for dataset in self.list.datasets:
			options.append("link to existing open dataset: " + dataset.name)
		index = choose(self, "SAMP: load table", "Choose how to load table", options)
		if index is not None:
			if index < len(filenames):
				print "open file", filenames[index]
				self.load_file(filenames[index], table_id)
			elif index  == len(filenames):
				self.load_votable(url, table_id)
				print "load votable", url
			else:
				self.list.datasets[index-len(filenames)-1].samp_id = table_id

	def load_file(self, path, samp_id=None):
		dataset_class = None
		for name, class_ in gavi.dataset.dataset_type_map.items():
			if class_.can_open(path):
				dataset_class = class_
				break
		if dataset_class:
			dataset = dataset_class(path)
			dataset.samp_id = samp_id
			self.list.addDataset(dataset)

	def load_votable(self, url, table_id):
		table = astropy.io.votable.parse_single_table(url)
		print "done parsing table"
		names = table.array.dtype.names
		dataset = MemoryMapped(table_id, nommap=True)

		data = table.array.data
		for i in range(len(data.dtype)):
			name = data.dtype.names[i]
			type = data.dtype[i]
			if type.kind in ["f", "i"]: # only store float
				#datagroup.create_dataset(name, data=table.array[name].astype(np.float64))
				#dataset.addMemoryColumn(name, table.array[name].astype(np.float64))
				dataset.addColumn(name, array=table.array[name])
		dataset.samp_id = table_id
		self.list.addDataset(dataset)
		return dataset




	def message(self, text, index=0):
		print text
		self.messages[index] = text
		text = ""
		keys = self.messages.keys()
		keys.sort()
		text_parts = [self.messages[key] for key in keys]
		self.statusBar().showMessage(" | ".join(text_parts))

	def _samp_find_datasets(self, id):
		print self.list.datasets
		try:
			for dataset in self.list.datasets:
				if dataset.matches_url(id) or (dataset.samp_id == id):
					yield dataset
		except:
			logger.exception("problem")


	def onSampSend(self):
		if self.samp is None:
			self.onSampConnect()
		dataset = self.right.dataset
		params = {"rows":str(dataset._length), "columns":{}}
		params['id'] = dataset.filename
		type_map = {np.float64:"F8_LE", np.float32:"F4_LE", np.int64:"I8_LE", np.int32:"I4_LE", np.uint64:"U8_LE", np.uint32:"U4_LE"}
		print type_map
		for column_name in dataset.column_names:
			type = dataset.dtypes[column_name]
			if hasattr(type, "type"):
				type = type.type # TODO: why is this needed?
			bytes_type = np.zeros(1, dtype=type).dtype.itemsize
			column = {
					"filename":dataset.filenames[column_name],
					"type": type_map[type],
					"byte_offset": str(dataset.offsets[column_name]),
					"type_stride": str(dataset.strides[column_name]),
					"byte_stride": str(dataset.strides[column_name]*bytes_type),
					"bytes_type": str(bytes_type),
					}
			params["columns"][column_name] = column
		self.samp.client.callAll("send_mmap_"+dataset.name,
					{"samp.mtype": "table.load.memory_mapped_columns",
						"samp.params": params})

	def onLoadTable(self, url, table_id, name):
		# this is called from a different thread!
		print "loading table", url, table_id, name
		try:
			self.load(url, table_id, name)
		except:
			logger.exception("load table")
		return


	def load(self, url, table_id, name):
		print "parsing table..."
		table = astropy.io.votable.parse_single_table(url)
		print "done parsing table"
		names = table.array.dtype.names
		dataset = MemoryMapped(table_id, nommap=True)

		data = table.array.data
		for i in range(len(data.dtype)):
			name = data.dtype.names[i]
			type = data.dtype[i]
			if type.kind  == "f": # only store float
				#datagroup.create_dataset(name, data=table.array[name].astype(np.float64))
				dataset.addMemoryColumn(name, table.array[name].astype(np.float64))
		self.list.addDataset(dataset)
		if 0:
			h5file = h5py.File(hdf5filename, "w", driver="core")
			datagroup = h5file.create_group("data")
			#import pdb
			#pdb.set_trace()
			print "storing data..."

			for i in range(len(data.dtype)):
				name = data.dtype.names[i]
				type = data.dtype[i]
				if type.kind  == "f": # only store float
					datagroup.create_dataset(name, data=table.array[name].astype(np.float64))
			print "storing data done"
		#thread.interrupt_main()
		#sys.exit(0)
		#h5file.close()
		#semaphore.release()
		##samp.client.disconnect()


	def center(self):

		qr = self.frameGeometry()
		cp = QtGui.QDesktopWidget().availableGeometry().center()
		qr.moveCenter(cp)
		self.move(qr.topLeft())

	def closeEvent(self, event):
		print "close event"
		return
		reply = QtGui.QMessageBox.question(self, 'Message',
			"Are you sure to quit?", QtGui.QMessageBox.Yes |
			QtGui.QMessageBox.No, QtGui.QMessageBox.No)

		if reply == QtGui.QMessageBox.Yes:
			event.accept()
		else:
			event.ignore()

	def clean_up(self):
		print "clean up"
		if self.samp is not None:
			print "disconnect samp"
			try:
				self.samp.client.disconnect()
			except:
				logger.exception("error disconnecting from SAMP hub")
		#event.accept()
		return


def main():
	global main_thread
	app = QtGui.QApplication(sys.argv)
	#import gavi.vaex.ipkernel_qtapp
	#ipython_window = gavi.vaex.ipkernel_qtapp.SimpleWindow(app)
	main_thread = QtCore.QThread.currentThread()
	print "main thread", main_thread


	#sys._excepthook = sys.excepthook
	def qt_exception_hook(exctype, value, traceback):
		sys.__excepthook__(exctype, value, traceback)
		qt_exception(None, exctype, value, traceback)
		#sys._excepthook(exctype, value, traceback)
		#sys.exit(1)
	sys.excepthook = qt_exception_hook
	#raise RuntimeError, "blaat"


	vaex = Vaex()


	#w = QtGui.QWidget()
	#w.resize(250, 150)
	#w.move(300, 300)
	#w.setWindowTitle('Simple')
	#w.show()
	#ipython_window.show()
	#ipython_window.ipkernel.start()
	sys.exit(app.exec_())

@jit
def copy(from_array, to_array, indices):
	length = len(indices)
	for i in range(length):
		index = indices[i]
		to_array[i] = from_array[index]

if __name__ == '__main__':
	#sys.stdout = open("stdout.txt", "w")
	#sys.stderr = open("stderr.txt", "w")
	print sys.argv
	#if darwin:
	main()<|MERGE_RESOLUTION|>--- conflicted
+++ resolved
@@ -1235,10 +1235,6 @@
 				for index, name in list(enumerate("gas halo disk stars sat".split()))[::-1]:
 					self.list.addGadgetHdf5(os.path.join(application_path, 'data/disk-galaxy.hdf5'), name, index)
 				self.list.addHdf5(os.path.join(application_path, "data/Aq-A-2-999-shuffled-fraction.hdf5"))
-<<<<<<< HEAD
-
-=======
-				
 		for pluginpath in [os.path.expanduser('~/.vaex/plugin')]:
 			print "pluginpath", pluginpath
 			if os.path.exists(pluginpath):
@@ -1250,7 +1246,6 @@
 					name = os.path.splitext(filename)[0]
 					imp.load_source('vaexuser.plugin.' + name, path)
 		
->>>>>>> 0c15533c
 		self.open_generators = [] # for reference counts
 		self.action_open_hdf5_gadget.triggered.connect(self.openGenerator(self.gadgethdf5, "Gadget HDF5 file", "*.hdf5"))
 		self.action_open_hdf5_gavi.triggered.connect(self.openGenerator(self.gaia_hdf5, "Gaia HDF5 file", "*.hdf5"))
